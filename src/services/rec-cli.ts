import RecAPI, { FileType } from "@services/rec-api";
import RecFileSystem from "@services/rec-file-system";
import readline, { CompleterResult, Interface } from "readline";
import { exit } from "process";
import { escapeToShell, resolveFullPath, resolveRecFullPath, unescapeFromShell } from "@utils/path-resolver";
import { TableFormatter } from "@utils/table-formatter";
import { byteToSize } from "@utils/byte-to-size";
import * as shellQuote from "shell-quote";
import fs from "fs";
<<<<<<< HEAD
import { RecFileCache } from "@services/rec-file-cache";
import { Readable } from "stream";
=======
import { CacheFile, RecFileCache } from "./rec-file-cache";
import { Readable, Writable } from "stream";
>>>>>>> 3072e7fa

type Command = {
    desc: string,
    usage: string,
    args: number
}

type CompletionResult = {
    prefix: string,
    suffix: string,
    completions: string[]
}

const commands: {[key: string]: Command} = {
    ls: {
        desc: "List files and directories",
        usage: "ls [path?]",
        args: 1
    },
    lsp: {
        desc: "list files and directories in plain format",
        usage: "lsp [path?]",
        args: 1
    },
    cd: {
        desc: "Change directory",
        usage: "cd [path?]",
        args: 1
    },
    cp: {
        desc: "Copy file or directory in the same cloud or group",
        usage: "cp [src] [dst]",
        args: 2
    },
    mv: {
        desc: "Move file or directory in the same cloud or group",
        usage: "mv [src] [dst]",
        args: 2
    },
    rm: {
        desc: "Remove file or directory",
        usage: "rm [path]",
        args: 1
    },
    mkdir: {
        desc: "Make directory",
        usage: "mkdir [path]",
        args: 1
    },
    rmdir: {
        desc: "Remove directory",
        usage: "rmdir [path]",
        args: 1
    },
    recycle: {
        desc: "Move file or directory from cloud to recycle bin",
        usage: "recycle [path]",
        args: 1
    },
    restore: {
        desc: "Restore file or directory from recycle bin to cloud",
        usage: "restore [src] [dst]",
        args: 2
    },
    rename: {
        desc: "Rename file or directory",
        usage: "rename [src] [name]",
        args: 2
    },
    upload: {
        desc: "Upload file from disk to cloud",
        usage: "upload [src] [dst]",
        args: 2
    },
    download: {
        desc: "Download file from cloud to disk",
        usage: "download [src] [dst]",
        args: 2
    },
    save: {
        desc: "Save file from group to cloud",
        usage: "save [src] [dst]",
        args: 2
    },
    whoami: {
        desc: "Show information about the current user",
        usage: "whoami",
        args: 0
    },
    groups: {
        desc: "Show information about the groups",
        usage: "groups",
        args: 0
    },
    df: {
        desc: "Show cloud and group disk usage",
        usage: "df",
        args: 0
    },
    help: {
        desc: "Show help information",
        usage: "help [command?]",
        args: 1
    },
    exit: {
        desc: "Exit the program",
        usage: "exit",
        args: 0
    },
}

class RecCli {
    private rfs: RecFileSystem;
    private rfc: RecFileCache = new RecFileCache();
    private rl: Interface;

    private interrupted = false;
    private interruptCount = 0;

    constructor(api: RecAPI, nonInteractive?: boolean) {
        this.rfs = new RecFileSystem(api);
        this.rl = readline.createInterface({
            // if nonInteractive, use a readable stream that does nothing
            input: nonInteractive ? new Readable({ read() {} }) : process.stdin,
            output: nonInteractive ? new Writable({ write() {} }) : process.stdout,
            prompt: "/> ",
            completer: (line, callback) => this.completer(line, callback),
            terminal: true
        });
        this.rl.on("line", (line) => this.parseLine(line));
        this.rl.on("SIGINT", () => this.interrupt());
        this.rl.on("close", () => exit(0));
    }

    public run(): void {
        this.rl.prompt();
    }

    private async parseCommand(cmd: string, args: string[]): Promise<void> {
        // if not in commands, throw error
        if (!(cmd in commands)) {
            throw new Error(`Unknown command: ${cmd}`);
        }

        // switch case to handle different commands
        switch (cmd) {
            case "ls": {
                const src = args[0] ?? ".";
                const ls = await this.rfs.ls(src);
                if (!ls.stat) {
                    throw new Error(`ls: ${ls.msg}`);
                }
                // name size download upload creator lastModified
                const formatter = new TableFormatter([
                    { name: "name", width: 40 },
                    { name: "type", width: 8 },
                    { name: "size", width: 10 },
                    { name: "download", width: 10 },
                    { name: "upload", width: 10 },
                    { name: "creator", width: 10 },
                    { name: "lastModified", width: 20 }
                ]);
                const data = ls.data.map((f) => ({
                    name: { value: f.name, color: f.type === "folder" ? "blue" : "green" },
                    type: { value: f.type },
                    size: { value: byteToSize(f.size) },
                    download: { value: f.role.download },
                    upload: { value: f.role.upload },
                    creator: { value: f.creator },
                    lastModified: { value: f.lastModified }
                }));
                console.log(formatter.formatTable(data));
                // update cache
                this.rfc.updateCacheFolder(resolveRecFullPath(this.rfs, src), ls.data.map(f => ({
                    name: f.name,
                    type: f.type,
                    children: undefined
                })));
                break;
            }
            case "lsp": {
                const src = args[0] ?? ".";
                const ls = await this.rfs.ls(src);
                if (!ls.stat) {
                    throw new Error(`ls: ${ls.msg}`);
                }
                ls.data.forEach((f) => {
                    console.log(f.name + (f.type === "folder" ? "/" : ""));
                });
                // update cache
                this.rfc.updateCacheFolder(resolveRecFullPath(this.rfs, src), ls.data.map(f => ({
                    name: f.name,
                    type: f.type,
                    children: undefined
                })));
                break;
            }
            case "cd": {
                const path = args[0] ?? "/";
                const cd = await this.rfs.cd(path);
                if (!cd.stat) {
                    throw new Error(`cd: ${cd.msg}`);
                }
                break;
            }
            case "cp": {
                const src = args[0];
                const dst = args[1];
                if (!src || !dst) {
                    throw new Error("usage: cp src dst");
                }
                const cp = await this.rfs.cp(src, dst);
                if (!cp.stat) {
                    throw new Error(`cp: ${cp.msg}`);
                }
                this.rfc.clearCache(resolveRecFullPath(this.rfs, dst));
                break;
            }
            case "mv": {
                const src = args[0];
                const dst = args[1];
                if (!src || !dst) {
                    throw new Error("usage: mv src dst");
                }
                const mv = await this.rfs.mv(src, dst);
                if (!mv.stat) {
                    throw new Error(`mv: ${mv.msg}`);
                }
                this.rfc.clearCache(resolveRecFullPath(this.rfs, src));
                this.rfc.clearCache(resolveRecFullPath(this.rfs, dst));
                break;
            }
            case "rm": {
                const path = args[0];
                if (!path) {
                    throw new Error("usage: rm path");
                }
                const rm = await this.rfs.rm(path);
                if (!rm.stat) {
                    throw new Error(`rm: ${rm.msg}`);
                }
                this.rfc.clearCache(resolveRecFullPath(this.rfs, path));
                break;
            }
            case "mkdir": {
                const path = args[0];
                if (!path) {
                    throw new Error("usage: mkdir path");
                }
                const mkdir = await this.rfs.mkdir(path);
                if (!mkdir.stat) {
                    throw new Error(`mkdir: ${mkdir.msg}`);
                }
                this.rfc.clearCache(resolveRecFullPath(this.rfs, path));
                break;
            }
            case "rmdir": {
                const path = args[0];
                if (!path) {
                    throw new Error("usage: rmdir path");
                }
                const rmdir = await this.rfs.rm(path ?? "");
                if (!rmdir.stat) {
                    throw new Error(`rmdir: ${rmdir.msg}`);
                }
                this.rfc.clearCache(resolveRecFullPath(this.rfs, path));
                break;
            }
            case "recycle": {
                const path = args[0];
                if (!path) {
                    throw new Error("usage: recycle path");
                }
                const recycle = await this.rfs.recycle(path);
                if (!recycle.stat) {
                    throw new Error(`recycle: ${recycle.msg}`);
                }
                this.rfc.clearCache(resolveRecFullPath(this.rfs, path));
                break;
            }
            case "restore": {
                const src = args[0];
                const dst = args[1];
                if (!src || !dst) {
                    throw new Error("usage: restore src dst");
                }
                const restore = await this.rfs.restore(src, dst);
                if (!restore.stat) {
                    throw new Error(`restore: ${restore.msg}`);
                }
                this.rfc.clearCache(resolveRecFullPath(this.rfs, src));
                this.rfc.clearCache(resolveRecFullPath(this.rfs, dst));
                break;
            }
            case "rename": {
                const src = args[0];
                const name = args[1];
                if (!src || !name) {
                    throw new Error("usage: rename src name");
                }
                const rename = await this.rfs.rename(src, name);
                if (!rename.stat) {
                    throw new Error(`rename: ${rename.msg}`);
                }
                this.rfc.clearCache(resolveRecFullPath(this.rfs, src));
                break;
            }
            case "upload": {
                const src = args[0];
                const dst = args[1];
                if (!src || !dst) {
                    throw new Error("usage: upload src dst");
                }
                const upload = await this.rfs.upload(resolveFullPath(src), dst);
                if (!upload.stat) {
                    throw new Error(`upload: ${upload.msg}`);
                }
                this.rfc.clearCache(resolveRecFullPath(this.rfs, dst));
                break;
            }
            case "download": {
                const src = args[0];
                const dst = args[1];
                if (!src || !dst) {
                    throw new Error("usage: download src dst");
                }
                const download = await this.rfs.download(src, resolveFullPath(dst));
                if (!download.stat) {
                    throw new Error(`download: ${download.msg}`);
                }
                break;
            }
            case "save": {
                const src = args[0];
                const dst = args[1];
                if (!src || !dst) {
                    throw new Error("usage: save src dst");
                }
                const save = await this.rfs.save(src, dst);
                if (!save.stat) {
                    throw new Error(`save: ${save.msg}`);
                }
                this.rfc.clearCache(resolveRecFullPath(this.rfs, dst));
                break;
            }
            case "whoami": {
                const user = await this.rfs.whoami();
                if (!user.stat) {
                    throw new Error(`whoami: ${user.msg}`);
                }
                console.log(`Gid: ${user.data.gid}`);
                console.log(`User: ${user.data.name}`);
                console.log(`Email: ${user.data.email}`);
                break;
            }
            case "groups": {
                const groups = await this.rfs.groups();
                if (!groups.stat) {
                    throw new Error(`groups: ${groups.msg}`);
                }
                // 分别输出所有 group 的详细信息
                groups.data.forEach((group) => {
                    console.log(`Number: ${group.number}`);
                    console.log(`Name: ${group.name}`);
                    console.log(`Owner: ${group.owner}`);
                    console.log(`Members: ${group.members}`);
                    console.log(`Create time: ${group.createTime}`);
                    console.log();
                });
                break;
            }
            case "df": {
                const df = await this.rfs.df();
                if (!df.stat) {
                    throw new Error(`df: ${df.msg}`);
                }
                console.log(`User disk usage: ${byteToSize(df.data.user.usedBytes)} / ${byteToSize(df.data.user.totalBytes)}`);
                console.log(`Group disk usage: ${byteToSize(df.data.group.usedBytes)} / ${byteToSize(df.data.group.totalBytes)}`);
                break;
            }
            case "exit": {
                exit(0);
            }
            case "help": {
                const cmd = args[0];
                if (cmd) {
                    if (cmd in commands) {
                        const info = commands[cmd];
                        console.log(`${cmd}:`);
                        console.log(`  Description: ${info.desc}`);
                        console.log(`  Usage: ${info.usage}`);
                        console.log(`  Arguments: ${info.args}\n`);
                    }
                } else {
                    console.log("Available commands:\n");
                    for (const [cmd, info] of Object.entries(commands)) {
                        console.log(`${cmd}:`);
                        console.log(`  Description: ${info.desc}`);
                        console.log(`  Usage: ${info.usage}`);
                        console.log(`  Arguments: ${info.args}\n`);
                    }
                }
                break;
            }
            default: {
                throw new Error(`Unknown command: ${cmd}`);
            }
        }
    }

    public async parseLine(line: string, nonInteractive?: boolean): Promise<void> {
        // 1. handle interrupt
        // interrupted and line is empty
        if (this.interrupted) {
            if (!line) {
                // double Ctrl+C to exit
                if (++this.interruptCount > 1) {
                    exit(0);
                }

                // prompt the user on how to exit
                console.log("(To exit, press Ctrl+C again or Ctrl+D or type 'exit')");
            } else // reset interrupt count
                this.interruptCount = 0;
        } else { // reset interrupt count
            this.interruptCount = 0;
            // 2. parse command and handle error
            try {
                const [cmd, ...args] = shellQuote.parse(line).map((arg) => arg.toString());
                await this.parseCommand(cmd, args);
            } catch (err) {
                if (err instanceof Error) {
                    console.error(err.message);
                } else {
                    console.error("Unknown error");
                }
            }
        }
        
        // 3. update prompt
        if (nonInteractive) return;
        const pwd = this.rfs.pwd();
        this.rl.setPrompt((pwd.stat ? pwd.data : "/") + "> ");
        this.rl.prompt();
    }

    private interrupt(): void {
        // set interrupted flag
        this.interrupted = true;

        // new line to skip the current line
        this.rl.write("\n");
        // clear the current line
        readline.clearLine(process.stdout, 0);
        // move cursor to the beginning of the line
        readline.cursorTo(process.stdout, 0);
        
        // reset interrupted flag
        this.interrupted = false; 

        // prompt again
        this.rl.prompt(); 
    }

    private getCommandCompletions(cmd: string): string[] {
        return Object.keys(commands).filter(c => c.startsWith(cmd) && c !== cmd);
    }

    // arg is the last argument, may be empty or incomplete
    // type is "rfs" or "fs", "rfs" means the path is in the rec file system, "fs" means the path is in the local file system
    private async getPathCompletions(arg: string, type: "rfs" | "fs"): Promise<string[]> {
        try {
            // support space in file name
            arg = unescapeFromShell(arg);
            // get the directory path and file prefix
            const dirPath = arg.slice(0, arg.lastIndexOf("/") + 1) ?? "./";
            const filePrefix = arg.slice(arg.lastIndexOf("/") + 1) ?? "";

            // define the file type
            type File = {
                name: string,
                type: FileType
            }

            if (type === "rfs") {
                // find result in cache no recursion here
                const cachePath = resolveRecFullPath(this.rfs, dirPath);
                const cache = this.rfc.listCacheFolder(cachePath);

                let files: File[];

                if (cache) 
                    files = cache;
                else {
                    const ls = await this.rfs.ls(dirPath);

                    if (!ls.stat) {
                        return [];
                    }

                    // update cache
                    this.rfc.updateCacheFolder(cachePath, ls.data.map(f => ({
                        name: f.name,
                        type: f.type,
                        // children must be undefined, because we need children to find whether it's an empty folder or a folder not cached
                        children: undefined
                    })));

                    files = ls.data;
                }

                return files.map(f => f.name + (f.type === "folder" ? "/" : ""))
                                .filter(f => f.startsWith(filePrefix) && f !== filePrefix)
                                .map(f => dirPath + f)
                                // support space in file name
                                .map(f => escapeToShell(f));
            } else if (type === "fs") {
                // resolve the path
                const path = resolveFullPath(dirPath);
                const files: File[] = [];

                const entries = fs.readdirSync(path, { withFileTypes: true });

                // iterate over the entries to get the files and directories
                for (const entry of entries) {
                    if (entry.isFile()) {
                        files.push({ name: entry.name, type: "file" });
                    } else if (entry.isDirectory()) {
                        files.push({ name: entry.name, type: "folder" });
                    }
                }

                // show hidden files if the prefix starts with "."
                const showHidden = filePrefix.startsWith(".");

                // filter the files based on the prefix
                return files.map(f => f.name + (f.type === "folder" ? "/" : ""))
                            .filter(f => f.startsWith(filePrefix) && f !== filePrefix)
                            .filter(f => showHidden || !f.startsWith("."))
                            .map(f => dirPath + f)
                            // support space in file name
                            .map(f => escapeToShell(f));
            }
        } catch (err) {
            // if error, return empty completions
            return [];
        }
        return [];
    }

    private async getCompletionResult(line: string): Promise<CompletionResult> {
        const emptyResult = {
            prefix: line,
            suffix: "",
            completions: []
        };

        // 1. first parse the command
        const [cmd, ...args] = shellQuote.parse(line).map((arg) => arg.toString());

        // last arg with possible space
        const lastArgOriginal = escapeToShell(args[args.length - 1] ?? "");

        const isLastCharSpace = line[line.length - 1] === " " && line[line.length - 2] !== "\\";
        // if the last char is space, then the prefix is the whole line
        // otherwise, the prefix is the line without the last argument
        const prefix = isLastCharSpace ? line : line.slice(0, line.lastIndexOf(lastArgOriginal));
        // if the last char is space, then the suffix is empty
        // otherwise, the suffix is the last argument
        const suffix = isLastCharSpace ? "" : lastArgOriginal;
        // args length, if the last char is space, then add 1
        const len = args.length + (isLastCharSpace ? 1 : 0);

        // if len is 0, it's command completion
        if (len === 0) {
            return {
                prefix: "",
                suffix: cmd,
                completions: this.getCommandCompletions(cmd)
            };
        }

        // 3. given that the command is valid, find the possible completions
        switch (cmd) {
            // len === 1 and only directory
            case "ls":
            case "lsp":
            case "cd":
            case "mkdir":
            case "rmdir":
            {
                if (len === 1) {
                    return {
                        prefix: prefix,
                        suffix: suffix,
                        completions: (await this.getPathCompletions(suffix, "rfs")).filter(c => c.endsWith("/"))
                    };
                }
                break;
            }
            // len === 1 and file or directory
            case "rm":
            case "recycle":
            case "rename":
            {
                if (len === 1) {
                    return {
                        prefix: prefix,
                        suffix: suffix,
                        completions: await this.getPathCompletions(suffix, "rfs")
                    };
                }
                break;
            }
            // len === 1 and file or directory
            // len === 2 and only directory
            case "cp":
            case "mv": 
            case "restore":
            case "save":
            {
                if (len === 1) {
                    return {
                        prefix: prefix,
                        suffix: suffix,
                        completions: await this.getPathCompletions(suffix, "rfs")
                    };
                } else if (len === 2) {
                    return {
                        prefix: prefix,
                        suffix: suffix,
                        completions: (await this.getPathCompletions(suffix, "rfs")).filter(c => c.endsWith("/"))
                    };
                }
                break;
            }
            // len === 1 and file in local fs
            // len === 2 and only directory
            case "upload": {
                if (len === 1) {
                    return {
                        prefix: prefix,
                        suffix: suffix,
                        completions: await this.getPathCompletions(suffix, "fs")
                    };
                } else if (len === 2) {
                    return {
                        prefix: prefix,
                        suffix: suffix,
                        completions: (await this.getPathCompletions(suffix, "rfs")).filter(c => c.endsWith("/"))
                    };
                }
                break;
            }
            // len === 1 and file or directory
            // len === 2 and file or directory in local fs
            case "download": {
                if (len === 1) {
                    return {
                        prefix: prefix,
                        suffix: suffix,
                        completions: await this.getPathCompletions(suffix, "rfs")
                    };
                } else if (len === 2) {
                    return {
                        prefix: prefix,
                        suffix: suffix,
                        completions: await this.getPathCompletions(suffix, "fs")
                    };
                }
                break;
            }
            // len === 1 and cmd
            case "help": {
                return {
                    prefix: prefix,
                    suffix: suffix,
                    completions: this.getCommandCompletions(suffix)
                }
            }
            // len === 0
            case "whoami":
            case "groups":
            case "df":
            case "exit":
            default: {
                // if the command is not handled, return empty completions
                return emptyResult;
            }
        }

        // if no completions, return empty completions
        return emptyResult;
    }

    private completer(line: string, callback: (err?: null | Error, result?: CompleterResult) => void): void {
        (async () => {
            try {

                const { prefix, suffix, completions } = await this.getCompletionResult(line);

                if (completions.length === 0) 
                    // if no completions, return the line
                    return callback(null, [completions, line]);

                // find the common prefix
                const commonPrefix = completions.reduce((prev, curr) => {
                    let i = 0;
                    while (i < prev.length && i < curr.length && prev[i] === curr[i]) {
                        i++;
                    }
                    return prev.slice(0, i);
                }, completions[0]);
                
                if (commonPrefix.length === 0) 
                // if common prefix is empty, return the completions
                    callback(null, [completions, line]);
                else if (suffix === commonPrefix)
                // if common prefix is the same as the suffix, return the completions without the common prefix
                    callback(null, [completions.map(c => c.slice(commonPrefix.length)), line]);
                else 
                // if common prefix is not empty, return the completions with the common prefix
                    callback(null, [completions.map(c => prefix + c), line]);

            } catch (error) {
                if (error instanceof Error) {
                    callback(error);
                } else {
                    callback(new Error("Unknown error"));
                }
            }
        })();
    }

}

export default RecCli;<|MERGE_RESOLUTION|>--- conflicted
+++ resolved
@@ -7,13 +7,8 @@
 import { byteToSize } from "@utils/byte-to-size";
 import * as shellQuote from "shell-quote";
 import fs from "fs";
-<<<<<<< HEAD
 import { RecFileCache } from "@services/rec-file-cache";
 import { Readable } from "stream";
-=======
-import { CacheFile, RecFileCache } from "./rec-file-cache";
-import { Readable, Writable } from "stream";
->>>>>>> 3072e7fa
 
 type Command = {
     desc: string,
